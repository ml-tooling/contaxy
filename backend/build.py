--- conflicted
+++ resolved
@@ -62,13 +62,6 @@
             # Activated Python Environment (3.8)
             build_python.install_build_env()
             # Run pytest in pipenv environment
-<<<<<<< HEAD
-            pytest_marker = f"-m {test_markers[0]}" if test_markers else ""
-            build_utils.run(f"pipenv run pytest {pytest_marker}", exit_on_error=True)
-
-            # Update pipfile.lock when all tests are successfull (lock environment)
-            build_utils.run("pipenv lock", exit_on_error=True)
-=======
             build_utils.run("pipenv run pytest tests", exit_on_error=True)
 
             # Update pipfile.lock when all tests are successfull (lock environment)
@@ -76,7 +69,6 @@
         else:
             # Run fast tests
             build_utils.run('pipenv run pytest tests -m "not slow"', exit_on_error=True)
->>>>>>> 383ad77d
 
     if args.get(build_utils.FLAG_RELEASE):
         # Publish distribution on pypi
