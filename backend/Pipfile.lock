--- conflicted
+++ resolved
@@ -1,16 +1,10 @@
 {
     "_meta": {
         "hash": {
-<<<<<<< HEAD
-            "sha256": "6dcd057f3b3f1554fa4f28ce86d82f817a85b80a76b409125aecedc1756deaa7"
-=======
             "sha256": "ca3d271c96012f77ab3a6a329e24638ad5ea535d2702e8b9d183a25f7bab03d5"
->>>>>>> 6f310c68
         },
         "pipfile-spec": 6,
-        "requires": {
-            "python_version": "3.8"
-        },
+        "requires": {},
         "sources": [
             {
                 "name": "pypi",
@@ -53,19 +47,11 @@
         },
         "azure-storage-blob": {
             "hashes": [
-<<<<<<< HEAD
-                "sha256:125172c472b93ee82abc21d07ae4dbb76907e7583be59383e75ba9659f909c21",
-                "sha256:b2d62593113ddf4ffafe15a2f7ea72ab1ffc0bab8c29a8040b323c371f6dd1f2"
-            ],
-            "markers": "python_version >= '3.6'",
-            "version": "==12.10.0b4"
-=======
                 "sha256:3c7dc2c93e7ff2a731acd66a36a1f0a6266072b4154deba4894dab891285ea3a",
                 "sha256:a70995c4f9310eb704594f30505d1499286b4caac5543a2ebfe84431c4a38b0b"
             ],
             "markers": "python_version >= '3.6'",
             "version": "==12.10.0"
->>>>>>> 6f310c68
         },
         "bcrypt": {
             "hashes": [
@@ -230,7 +216,7 @@
                 "sha256:87efdeb1380b50467681a8d82ed5d46af6b3b79765cf8e38f07f6a52d09b9196",
                 "sha256:b7a29fde6d28f6817e413672ec1301dd07bddec6a4d608118fef1e32d4313c3a"
             ],
-            "markers": "python_version >= '2.6' and python_version not in '3.0, 3.1, 3.2'",
+            "markers": "python_version >= '2.6' and python_version not in '3.0, 3.1, 3.2, 3.3'",
             "version": "==0.18.0b2"
         },
         "email-validator": {
@@ -243,19 +229,11 @@
         },
         "faker": {
             "hashes": [
-<<<<<<< HEAD
-                "sha256:c88c8b5ee9376a242deca8fe829f9a3215ffa43c31da6f66d9594531fb344453",
-                "sha256:fa060e331ffffb57cfa4c07f95d54911e339984ed72596ba6a9e7b6fa569d799"
-            ],
-            "markers": "python_version >= '3.6'",
-            "version": "==13.3.1"
-=======
                 "sha256:66db859b6abe376d02e805ad81eb8dcfce38f0945f17ee7cdf74ed349985ea52",
                 "sha256:fe969607836ce7100e38b88dcb598aacb733d895e6e9401894dd603e35623000"
             ],
             "markers": "python_version >= '3.6'",
             "version": "==13.3.2"
->>>>>>> 6f310c68
         },
         "fastapi": {
             "hashes": [
@@ -282,19 +260,11 @@
         },
         "google-auth": {
             "hashes": [
-<<<<<<< HEAD
-                "sha256:218ca03d7744ca0c8b6697b6083334be7df49b7bf76a69d555962fd1a7657b5f",
-                "sha256:ad160fc1ea8f19e331a16a14a79f3d643d813a69534ba9611d2c80dc10439dad"
-            ],
-            "markers": "python_version >= '2.7' and python_version not in '3.0, 3.1, 3.2, 3.3, 3.4, 3.5'",
-            "version": "==2.6.0"
-=======
                 "sha256:3ba4d63cb29c1e6d5ffcc1c0623c03cf02ede6240a072f213084749574e691ab",
                 "sha256:60d449f8142c742db760f4c0be39121bc8d9be855555d784c252deaca1ced3f5"
             ],
             "markers": "python_version >= '2.7' and python_version not in '3.0, 3.1, 3.2, 3.3, 3.4, 3.5'",
             "version": "==2.6.2"
->>>>>>> 6f310c68
         },
         "greenlet": {
             "hashes": [
@@ -348,11 +318,7 @@
                 "sha256:edacb7c0f8a42e6df031ef675e29156ca933403f1cb8027e8f2c82ad8d68bc67",
                 "sha256:fa04d0419b2ed61125bb8a4a0a810cad428546adeee87cab6f2beee50259fecc"
             ],
-<<<<<<< HEAD
-            "markers": "python_version >= '3' and (platform_machine == 'aarch64' or (platform_machine == 'ppc64le' or (platform_machine == 'x86_64' or (platform_machine == 'amd64' or (platform_machine == 'AMD64' or (platform_machine == 'win32' or platform_machine == 'WIN32'))))))",
-=======
             "markers": "python_version >= '3' and platform_machine == 'aarch64' or (platform_machine == 'ppc64le' or (platform_machine == 'x86_64' or (platform_machine == 'amd64' or (platform_machine == 'AMD64' or (platform_machine == 'win32' or platform_machine == 'WIN32')))))",
->>>>>>> 6f310c68
             "version": "==2.0.0a1"
         },
         "h11": {
@@ -418,58 +384,6 @@
         },
         "markupsafe": {
             "hashes": [
-<<<<<<< HEAD
-                "sha256:023af8c54fe63530545f70dd2a2a7eed18d07a9a77b94e8bf1e2ff7f252db9a3",
-                "sha256:09c86c9643cceb1d87ca08cdc30160d1b7ab49a8a21564868921959bd16441b8",
-                "sha256:142119fb14a1ef6d758912b25c4e803c3ff66920635c44078666fe7cc3f8f759",
-                "sha256:1d1fb9b2eec3c9714dd936860850300b51dbaa37404209c8d4cb66547884b7ed",
-                "sha256:204730fd5fe2fe3b1e9ccadb2bd18ba8712b111dcabce185af0b3b5285a7c989",
-                "sha256:24c3be29abb6b34052fd26fc7a8e0a49b1ee9d282e3665e8ad09a0a68faee5b3",
-                "sha256:290b02bab3c9e216da57c1d11d2ba73a9f73a614bbdcc027d299a60cdfabb11a",
-                "sha256:3028252424c72b2602a323f70fbf50aa80a5d3aa616ea6add4ba21ae9cc9da4c",
-                "sha256:30c653fde75a6e5eb814d2a0a89378f83d1d3f502ab710904ee585c38888816c",
-                "sha256:3cace1837bc84e63b3fd2dfce37f08f8c18aeb81ef5cf6bb9b51f625cb4e6cd8",
-                "sha256:4056f752015dfa9828dce3140dbadd543b555afb3252507348c493def166d454",
-                "sha256:454ffc1cbb75227d15667c09f164a0099159da0c1f3d2636aa648f12675491ad",
-                "sha256:598b65d74615c021423bd45c2bc5e9b59539c875a9bdb7e5f2a6b92dfcfc268d",
-                "sha256:599941da468f2cf22bf90a84f6e2a65524e87be2fce844f96f2dd9a6c9d1e635",
-                "sha256:5ddea4c352a488b5e1069069f2f501006b1a4362cb906bee9a193ef1245a7a61",
-                "sha256:62c0285e91414f5c8f621a17b69fc0088394ccdaa961ef469e833dbff64bd5ea",
-                "sha256:679cbb78914ab212c49c67ba2c7396dc599a8479de51b9a87b174700abd9ea49",
-                "sha256:6e104c0c2b4cd765b4e83909cde7ec61a1e313f8a75775897db321450e928cce",
-                "sha256:736895a020e31b428b3382a7887bfea96102c529530299f426bf2e636aacec9e",
-                "sha256:75bb36f134883fdbe13d8e63b8675f5f12b80bb6627f7714c7d6c5becf22719f",
-                "sha256:7d2f5d97fcbd004c03df8d8fe2b973fe2b14e7bfeb2cfa012eaa8759ce9a762f",
-                "sha256:80beaf63ddfbc64a0452b841d8036ca0611e049650e20afcb882f5d3c266d65f",
-                "sha256:84ad5e29bf8bab3ad70fd707d3c05524862bddc54dc040982b0dbcff36481de7",
-                "sha256:8da5924cb1f9064589767b0f3fc39d03e3d0fb5aa29e0cb21d43106519bd624a",
-                "sha256:961eb86e5be7d0973789f30ebcf6caab60b844203f4396ece27310295a6082c7",
-                "sha256:96de1932237abe0a13ba68b63e94113678c379dca45afa040a17b6e1ad7ed076",
-                "sha256:a0a0abef2ca47b33fb615b491ce31b055ef2430de52c5b3fb19a4042dbc5cadb",
-                "sha256:b2a5a856019d2833c56a3dcac1b80fe795c95f401818ea963594b345929dffa7",
-                "sha256:b8811d48078d1cf2a6863dafb896e68406c5f513048451cd2ded0473133473c7",
-                "sha256:c532d5ab79be0199fa2658e24a02fce8542df196e60665dd322409a03db6a52c",
-                "sha256:d3b64c65328cb4cd252c94f83e66e3d7acf8891e60ebf588d7b493a55a1dbf26",
-                "sha256:d4e702eea4a2903441f2735799d217f4ac1b55f7d8ad96ab7d4e25417cb0827c",
-                "sha256:d5653619b3eb5cbd35bfba3c12d575db2a74d15e0e1c08bf1db788069d410ce8",
-                "sha256:d66624f04de4af8bbf1c7f21cc06649c1c69a7f84109179add573ce35e46d448",
-                "sha256:e67ec74fada3841b8c5f4c4f197bea916025cb9aa3fe5abf7d52b655d042f956",
-                "sha256:e6f7f3f41faffaea6596da86ecc2389672fa949bd035251eab26dc6697451d05",
-                "sha256:f02cf7221d5cd915d7fa58ab64f7ee6dd0f6cddbb48683debf5d04ae9b1c2cc1",
-                "sha256:f0eddfcabd6936558ec020130f932d479930581171368fd728efcfb6ef0dd357",
-                "sha256:fabbe18087c3d33c5824cb145ffca52eccd053061df1d79d4b66dafa5ad2a5ea",
-                "sha256:fc3150f85e2dbcf99e65238c842d1cfe69d3e7649b19864c1cc043213d9cd730"
-            ],
-            "markers": "python_version >= '3.7'",
-            "version": "==2.1.0"
-        },
-        "minio": {
-            "hashes": [
-                "sha256:958b87a447c7a904278e00ad824d85893f38c00e555fd121982be483d17dbb9a",
-                "sha256:cea0d0d6fd6cb1361d43e5007126bad5e5e4af2e781c3912aecae66ad46b4aed"
-            ],
-            "version": "==7.1.4"
-=======
                 "sha256:0212a68688482dc52b2d45013df70d169f542b7394fc744c02a57374a4207003",
                 "sha256:089cf3dbf0cd6c100f02945abeb18484bd1ee57a079aefd52cffd17fba910b88",
                 "sha256:10c1bfff05d95783da83491be968e8fe789263689c02724e0c691933c52994f5",
@@ -520,7 +434,6 @@
                 "sha256:f33bb3d2a1b790d6ffc7b981c3f38c4f404d61c46de3cbd087fbf9d36a5f05ea"
             ],
             "version": "==7.1.5"
->>>>>>> 6f310c68
         },
         "msrest": {
             "hashes": [
@@ -650,6 +563,7 @@
                 "sha256:8ee45429555515e1f6b185e78100aea234072576aa43ab53aefcae078162fca9",
                 "sha256:e644fdec12f7872f86c58ff790da456218b10f863970249516d60a5eaca77206"
             ],
+            "markers": "python_version >= '2.7' and python_version not in '3.0, 3.1, 3.2, 3.3'",
             "version": "==2.21"
         },
         "pydantic": {
@@ -702,7 +616,7 @@
                 "sha256:0123cacc1627ae19ddf3c27a5de5bd67ee4586fbdd6440d9748f8abb483d3e86",
                 "sha256:961d03dc3453ebbc59dbdea9e4e11c5651520a876d0f4db161e8674aae935da9"
             ],
-            "markers": "python_version >= '2.7' and python_version not in '3.0, 3.1, 3.2'",
+            "markers": "python_version >= '2.7' and python_version not in '3.0, 3.1, 3.2, 3.3'",
             "version": "==2.8.2"
         },
         "python-dotenv": {
@@ -801,19 +715,11 @@
         },
         "setuptools": {
             "hashes": [
-<<<<<<< HEAD
-                "sha256:2347b2b432c891a863acadca2da9ac101eae6169b1d3dfee2ec605ecd50dbfe5",
-                "sha256:e4f30b9f84e5ab3decf945113119649fec09c1fc3507c6ebffec75646c56e62b"
-            ],
-            "markers": "python_version >= '3.7'",
-            "version": "==60.9.3"
-=======
                 "sha256:6599055eeb23bfef457d5605d33a4d68804266e6cb430b0fb12417c5efeae36c",
                 "sha256:782ef48d58982ddb49920c11a0c5c9c0b02e7d7d1c2ad0aa44e1a1e133051c96"
             ],
             "markers": "python_version >= '3.7'",
             "version": "==60.10.0"
->>>>>>> 6f310c68
         },
         "shortuuid": {
             "hashes": [
@@ -828,7 +734,7 @@
                 "sha256:1e61c37477a1626458e36f7b1d82aa5c9b094fa4802892072e49de9c60c4c926",
                 "sha256:8abb2f1d86890a2dfb989f9a77cfcfd3e47c2a354b01111771326f8aa26e0254"
             ],
-            "markers": "python_version >= '2.7' and python_version not in '3.0, 3.1, 3.2'",
+            "markers": "python_version >= '2.7' and python_version not in '3.0, 3.1, 3.2, 3.3'",
             "version": "==1.16.0"
         },
         "sniffio": {
@@ -956,19 +862,11 @@
         },
         "uvicorn": {
             "hashes": [
-<<<<<<< HEAD
-                "sha256:8adddf629b79857b48b999ae1b14d6c92c95d4d7840bd86461f09bee75f1653e",
-                "sha256:c04a9c069111489c324f427501b3840d306c6b91a77b00affc136a840a3f45f1"
-            ],
-            "markers": "python_version >= '3.7'",
-            "version": "==0.17.5"
-=======
                 "sha256:19e2a0e96c9ac5581c01eb1a79a7d2f72bb479691acd2b8921fce48ed5b961a6",
                 "sha256:5180f9d059611747d841a4a4c4ab675edf54c8489e97f96d0583ee90ac3bfc23"
             ],
             "markers": "python_version >= '3.7'",
             "version": "==0.17.6"
->>>>>>> 6f310c68
         },
         "websocket-client": {
             "hashes": [
@@ -1028,19 +926,11 @@
         },
         "azure-storage-blob": {
             "hashes": [
-<<<<<<< HEAD
-                "sha256:125172c472b93ee82abc21d07ae4dbb76907e7583be59383e75ba9659f909c21",
-                "sha256:b2d62593113ddf4ffafe15a2f7ea72ab1ffc0bab8c29a8040b323c371f6dd1f2"
-            ],
-            "markers": "python_version >= '3.6'",
-            "version": "==12.10.0b4"
-=======
                 "sha256:3c7dc2c93e7ff2a731acd66a36a1f0a6266072b4154deba4894dab891285ea3a",
                 "sha256:a70995c4f9310eb704594f30505d1499286b4caac5543a2ebfe84431c4a38b0b"
             ],
             "markers": "python_version >= '3.6'",
             "version": "==12.10.0"
->>>>>>> 6f310c68
         },
         "backcall": {
             "hashes": [
@@ -1435,7 +1325,7 @@
                 "sha256:87efdeb1380b50467681a8d82ed5d46af6b3b79765cf8e38f07f6a52d09b9196",
                 "sha256:b7a29fde6d28f6817e413672ec1301dd07bddec6a4d608118fef1e32d4313c3a"
             ],
-            "markers": "python_version >= '2.6' and python_version not in '3.0, 3.1, 3.2'",
+            "markers": "python_version >= '2.6' and python_version not in '3.0, 3.1, 3.2, 3.3'",
             "version": "==0.18.0b2"
         },
         "email-validator": {
@@ -1463,19 +1353,11 @@
         },
         "faker": {
             "hashes": [
-<<<<<<< HEAD
-                "sha256:c88c8b5ee9376a242deca8fe829f9a3215ffa43c31da6f66d9594531fb344453",
-                "sha256:fa060e331ffffb57cfa4c07f95d54911e339984ed72596ba6a9e7b6fa569d799"
-            ],
-            "markers": "python_version >= '3.6'",
-            "version": "==13.3.1"
-=======
                 "sha256:66db859b6abe376d02e805ad81eb8dcfce38f0945f17ee7cdf74ed349985ea52",
                 "sha256:fe969607836ce7100e38b88dcb598aacb733d895e6e9401894dd603e35623000"
             ],
             "markers": "python_version >= '3.6'",
             "version": "==13.3.2"
->>>>>>> 6f310c68
         },
         "fastapi": {
             "hashes": [
@@ -1625,19 +1507,11 @@
         },
         "google-auth": {
             "hashes": [
-<<<<<<< HEAD
-                "sha256:218ca03d7744ca0c8b6697b6083334be7df49b7bf76a69d555962fd1a7657b5f",
-                "sha256:ad160fc1ea8f19e331a16a14a79f3d643d813a69534ba9611d2c80dc10439dad"
-            ],
-            "markers": "python_version >= '2.7' and python_version not in '3.0, 3.1, 3.2, 3.3, 3.4, 3.5'",
-            "version": "==2.6.0"
-=======
                 "sha256:3ba4d63cb29c1e6d5ffcc1c0623c03cf02ede6240a072f213084749574e691ab",
                 "sha256:60d449f8142c742db760f4c0be39121bc8d9be855555d784c252deaca1ced3f5"
             ],
             "markers": "python_version >= '2.7' and python_version not in '3.0, 3.1, 3.2, 3.3, 3.4, 3.5'",
             "version": "==2.6.2"
->>>>>>> 6f310c68
         },
         "gprof2dot": {
             "hashes": [
@@ -1697,11 +1571,7 @@
                 "sha256:edacb7c0f8a42e6df031ef675e29156ca933403f1cb8027e8f2c82ad8d68bc67",
                 "sha256:fa04d0419b2ed61125bb8a4a0a810cad428546adeee87cab6f2beee50259fecc"
             ],
-<<<<<<< HEAD
-            "markers": "python_version >= '3' and (platform_machine == 'aarch64' or (platform_machine == 'ppc64le' or (platform_machine == 'x86_64' or (platform_machine == 'amd64' or (platform_machine == 'AMD64' or (platform_machine == 'win32' or platform_machine == 'WIN32'))))))",
-=======
             "markers": "python_version >= '3' and platform_machine == 'aarch64' or (platform_machine == 'ppc64le' or (platform_machine == 'x86_64' or (platform_machine == 'amd64' or (platform_machine == 'AMD64' or (platform_machine == 'win32' or platform_machine == 'WIN32')))))",
->>>>>>> 6f310c68
             "version": "==2.0.0a1"
         },
         "h11": {
@@ -1722,19 +1592,11 @@
         },
         "importlib-metadata": {
             "hashes": [
-<<<<<<< HEAD
-                "sha256:b36ffa925fe3139b2f6ff11d6925ffd4fa7bc47870165e3ac260ac7b4f91e6ac",
-                "sha256:d16e8c1deb60de41b8e8ed21c1a7b947b0bc62fab7e1d470bcdf331cea2e6735"
-            ],
-            "markers": "python_version >= '3.7'",
-            "version": "==4.11.2"
-=======
                 "sha256:1208431ca90a8cca1a6b8af391bb53c1a2db74e5d1cef6ddced95d4b2062edc6",
                 "sha256:ea4c597ebf37142f827b8f39299579e31685c31d3a438b59f469406afd0f2539"
             ],
             "markers": "python_version >= '3.7'",
             "version": "==4.11.3"
->>>>>>> 6f310c68
         },
         "iniconfig": {
             "hashes": [
@@ -1745,19 +1607,11 @@
         },
         "ipykernel": {
             "hashes": [
-<<<<<<< HEAD
-                "sha256:4fae9df6e192837552b2406a6052d707046dd2e153860be73c68484bacba18ed",
-                "sha256:f95070a2dfd3147f8ab19f18ee46733310813758593745e07ec18fb08b409f1d"
-            ],
-            "markers": "python_version >= '3.7'",
-            "version": "==6.9.1"
-=======
                 "sha256:4c3cc8cb359f2ead70c30f5504971c0d285e2c1c699d2ce9af0216fe9c9fb17c",
                 "sha256:c977cff576b8425a68d3a6916510903833f0f25ed8d5c282a0c51c35de27bd47"
             ],
             "markers": "python_version >= '3.7'",
             "version": "==6.9.2"
->>>>>>> 6f310c68
         },
         "ipython": {
             "hashes": [
@@ -1779,28 +1633,16 @@
                 "sha256:6f62d78e2f89b4500b080fe3a81690850cd254227f27f75c3a0c491a1f351ba7",
                 "sha256:e8443a5e7a020e9d7f97f1d7d9cd17c88bcb3bc7e218bf9cf5095fe550be2951"
             ],
-<<<<<<< HEAD
-            "markers": "python_full_version >= '3.6.1' and python_version < '4'",
-=======
             "markers": "python_version < '4' and python_full_version >= '3.6.1'",
->>>>>>> 6f310c68
             "version": "==5.10.1"
         },
         "itsdangerous": {
             "hashes": [
-<<<<<<< HEAD
-                "sha256:29285842166554469a56d427addc0843914172343784cb909695fdbe90a3e129",
-                "sha256:d848fcb8bc7d507c4546b448574e8a44fc4ea2ba84ebf8d783290d53e81992f5"
-            ],
-            "markers": "python_version >= '3.7'",
-            "version": "==2.1.0"
-=======
                 "sha256:7b7d3023cd35d9cb0c1fd91392f8c95c6fa02c59bf8ad64b8849be3401b95afb",
                 "sha256:935642cd4b987cdbee7210080004033af76306757ff8b4c0a506a4b6e06f02cf"
             ],
             "markers": "python_version >= '3.7'",
             "version": "==2.1.1"
->>>>>>> 6f310c68
         },
         "jedi": {
             "hashes": [
@@ -1882,19 +1724,11 @@
         },
         "locust": {
             "hashes": [
-<<<<<<< HEAD
-                "sha256:6491cbb9959bde9697abc03c4b8ae7e3f67cdfadc1d3e6eeb5e604a26c22575e",
-                "sha256:a9fc189d3c3865710f94779866123c3613a1e0a25d7423f785abe2909e333fa7"
-            ],
-            "markers": "python_version >= '3.6'",
-            "version": "==2.8.4.dev18"
-=======
                 "sha256:5fb4f4236d4ec48e0b4ef1c763484dc6aa011f8a6befdc7f1449547220141508",
                 "sha256:7fafd8074d512e2b6364655eb53db6a073aa00629bcb0551ea8cfdaeba77fcee"
             ],
             "markers": "python_version >= '3.6'",
             "version": "==2.8.5.dev2"
->>>>>>> 6f310c68
         },
         "loguru": {
             "hashes": [
@@ -1906,51 +1740,6 @@
         },
         "markupsafe": {
             "hashes": [
-<<<<<<< HEAD
-                "sha256:023af8c54fe63530545f70dd2a2a7eed18d07a9a77b94e8bf1e2ff7f252db9a3",
-                "sha256:09c86c9643cceb1d87ca08cdc30160d1b7ab49a8a21564868921959bd16441b8",
-                "sha256:142119fb14a1ef6d758912b25c4e803c3ff66920635c44078666fe7cc3f8f759",
-                "sha256:1d1fb9b2eec3c9714dd936860850300b51dbaa37404209c8d4cb66547884b7ed",
-                "sha256:204730fd5fe2fe3b1e9ccadb2bd18ba8712b111dcabce185af0b3b5285a7c989",
-                "sha256:24c3be29abb6b34052fd26fc7a8e0a49b1ee9d282e3665e8ad09a0a68faee5b3",
-                "sha256:290b02bab3c9e216da57c1d11d2ba73a9f73a614bbdcc027d299a60cdfabb11a",
-                "sha256:3028252424c72b2602a323f70fbf50aa80a5d3aa616ea6add4ba21ae9cc9da4c",
-                "sha256:30c653fde75a6e5eb814d2a0a89378f83d1d3f502ab710904ee585c38888816c",
-                "sha256:3cace1837bc84e63b3fd2dfce37f08f8c18aeb81ef5cf6bb9b51f625cb4e6cd8",
-                "sha256:4056f752015dfa9828dce3140dbadd543b555afb3252507348c493def166d454",
-                "sha256:454ffc1cbb75227d15667c09f164a0099159da0c1f3d2636aa648f12675491ad",
-                "sha256:598b65d74615c021423bd45c2bc5e9b59539c875a9bdb7e5f2a6b92dfcfc268d",
-                "sha256:599941da468f2cf22bf90a84f6e2a65524e87be2fce844f96f2dd9a6c9d1e635",
-                "sha256:5ddea4c352a488b5e1069069f2f501006b1a4362cb906bee9a193ef1245a7a61",
-                "sha256:62c0285e91414f5c8f621a17b69fc0088394ccdaa961ef469e833dbff64bd5ea",
-                "sha256:679cbb78914ab212c49c67ba2c7396dc599a8479de51b9a87b174700abd9ea49",
-                "sha256:6e104c0c2b4cd765b4e83909cde7ec61a1e313f8a75775897db321450e928cce",
-                "sha256:736895a020e31b428b3382a7887bfea96102c529530299f426bf2e636aacec9e",
-                "sha256:75bb36f134883fdbe13d8e63b8675f5f12b80bb6627f7714c7d6c5becf22719f",
-                "sha256:7d2f5d97fcbd004c03df8d8fe2b973fe2b14e7bfeb2cfa012eaa8759ce9a762f",
-                "sha256:80beaf63ddfbc64a0452b841d8036ca0611e049650e20afcb882f5d3c266d65f",
-                "sha256:84ad5e29bf8bab3ad70fd707d3c05524862bddc54dc040982b0dbcff36481de7",
-                "sha256:8da5924cb1f9064589767b0f3fc39d03e3d0fb5aa29e0cb21d43106519bd624a",
-                "sha256:961eb86e5be7d0973789f30ebcf6caab60b844203f4396ece27310295a6082c7",
-                "sha256:96de1932237abe0a13ba68b63e94113678c379dca45afa040a17b6e1ad7ed076",
-                "sha256:a0a0abef2ca47b33fb615b491ce31b055ef2430de52c5b3fb19a4042dbc5cadb",
-                "sha256:b2a5a856019d2833c56a3dcac1b80fe795c95f401818ea963594b345929dffa7",
-                "sha256:b8811d48078d1cf2a6863dafb896e68406c5f513048451cd2ded0473133473c7",
-                "sha256:c532d5ab79be0199fa2658e24a02fce8542df196e60665dd322409a03db6a52c",
-                "sha256:d3b64c65328cb4cd252c94f83e66e3d7acf8891e60ebf588d7b493a55a1dbf26",
-                "sha256:d4e702eea4a2903441f2735799d217f4ac1b55f7d8ad96ab7d4e25417cb0827c",
-                "sha256:d5653619b3eb5cbd35bfba3c12d575db2a74d15e0e1c08bf1db788069d410ce8",
-                "sha256:d66624f04de4af8bbf1c7f21cc06649c1c69a7f84109179add573ce35e46d448",
-                "sha256:e67ec74fada3841b8c5f4c4f197bea916025cb9aa3fe5abf7d52b655d042f956",
-                "sha256:e6f7f3f41faffaea6596da86ecc2389672fa949bd035251eab26dc6697451d05",
-                "sha256:f02cf7221d5cd915d7fa58ab64f7ee6dd0f6cddbb48683debf5d04ae9b1c2cc1",
-                "sha256:f0eddfcabd6936558ec020130f932d479930581171368fd728efcfb6ef0dd357",
-                "sha256:fabbe18087c3d33c5824cb145ffca52eccd053061df1d79d4b66dafa5ad2a5ea",
-                "sha256:fc3150f85e2dbcf99e65238c842d1cfe69d3e7649b19864c1cc043213d9cd730"
-            ],
-            "markers": "python_version >= '3.7'",
-            "version": "==2.1.0"
-=======
                 "sha256:0212a68688482dc52b2d45013df70d169f542b7394fc744c02a57374a4207003",
                 "sha256:089cf3dbf0cd6c100f02945abeb18484bd1ee57a079aefd52cffd17fba910b88",
                 "sha256:10c1bfff05d95783da83491be968e8fe789263689c02724e0c691933c52994f5",
@@ -1994,7 +1783,6 @@
             ],
             "markers": "python_version >= '3.7'",
             "version": "==2.1.1"
->>>>>>> 6f310c68
         },
         "matplotlib-inline": {
             "hashes": [
@@ -2013,17 +1801,10 @@
         },
         "minio": {
             "hashes": [
-<<<<<<< HEAD
-                "sha256:958b87a447c7a904278e00ad824d85893f38c00e555fd121982be483d17dbb9a",
-                "sha256:cea0d0d6fd6cb1361d43e5007126bad5e5e4af2e781c3912aecae66ad46b4aed"
-            ],
-            "version": "==7.1.4"
-=======
                 "sha256:524b1305cc4d9df2fab727f7e8d9d5dae7ddf85b5565a574cb94944d1f7c6cae",
                 "sha256:f33bb3d2a1b790d6ffc7b981c3f38c4f404d61c46de3cbd087fbf9d36a5f05ea"
             ],
             "version": "==7.1.5"
->>>>>>> 6f310c68
         },
         "msgpack": {
             "hashes": [
@@ -2351,6 +2132,7 @@
                 "sha256:8ee45429555515e1f6b185e78100aea234072576aa43ab53aefcae078162fca9",
                 "sha256:e644fdec12f7872f86c58ff790da456218b10f863970249516d60a5eaca77206"
             ],
+            "markers": "python_version >= '2.7' and python_version not in '3.0, 3.1, 3.2, 3.3'",
             "version": "==2.21"
         },
         "pydantic": {
@@ -2419,6 +2201,7 @@
                 "sha256:44238f1b60a76d78fc8ca0528ee429702aae011c265fe6a8dd8b63049ae41c65",
                 "sha256:4e426f72023d88d03b2fa258de560726ce890ff3b630f88c21cbb8b2503b8c6a"
             ],
+            "markers": "python_version >= '3.5'",
             "version": "==2.11.2"
         },
         "pyinstrument": {
@@ -2465,19 +2248,11 @@
         },
         "pytest": {
             "hashes": [
-<<<<<<< HEAD
-                "sha256:9ce3ff477af913ecf6321fe337b93a2c0dcf2a0a1439c43f5452112c1e4280db",
-                "sha256:e30905a0c131d3d94b89624a1cc5afec3e0ba2fbdb151867d8e0ebd49850f171"
-            ],
-            "markers": "python_version >= '3.6'",
-            "version": "==7.0.1"
-=======
                 "sha256:841132caef6b1ad17a9afde46dc4f6cfa59a05f9555aae5151f73bdf2820ca63",
                 "sha256:92f723789a8fdd7180b6b06483874feca4c48a5c76968e03bb3e7f806a1869ea"
             ],
             "markers": "python_version >= '3.7'",
             "version": "==7.1.1"
->>>>>>> 6f310c68
         },
         "pytest-cov": {
             "hashes": [
@@ -2509,7 +2284,7 @@
                 "sha256:0123cacc1627ae19ddf3c27a5de5bd67ee4586fbdd6440d9748f8abb483d3e86",
                 "sha256:961d03dc3453ebbc59dbdea9e4e11c5651520a876d0f4db161e8674aae935da9"
             ],
-            "markers": "python_version >= '2.7' and python_version not in '3.0, 3.1, 3.2'",
+            "markers": "python_version >= '2.7' and python_version not in '3.0, 3.1, 3.2, 3.3'",
             "version": "==2.8.2"
         },
         "python-dotenv": {
@@ -2641,19 +2416,11 @@
         },
         "readme-renderer": {
             "hashes": [
-<<<<<<< HEAD
-                "sha256:e3b53bc84bd6af054e4cc1fe3567dc1ae19f554134221043a3f8c674e22209db",
-                "sha256:f02cee0c4de9636b5a62b6be50c9742427ba1b956aad1d938bfb087d0d72ccdf"
-            ],
-            "markers": "python_version >= '3.6'",
-            "version": "==33.0"
-=======
                 "sha256:262510fe6aae81ed4e94d8b169077f325614c0b1a45916a80442c6576264a9c2",
                 "sha256:dfb4d17f21706d145f7473e0b61ca245ba58e810cf9b2209a48239677f82e5b0"
             ],
             "markers": "python_version >= '3.6'",
             "version": "==34.0"
->>>>>>> 6f310c68
         },
         "requests": {
             "hashes": [
@@ -2710,19 +2477,11 @@
         },
         "setuptools": {
             "hashes": [
-<<<<<<< HEAD
-                "sha256:2347b2b432c891a863acadca2da9ac101eae6169b1d3dfee2ec605ecd50dbfe5",
-                "sha256:e4f30b9f84e5ab3decf945113119649fec09c1fc3507c6ebffec75646c56e62b"
-            ],
-            "markers": "python_version >= '3.7'",
-            "version": "==60.9.3"
-=======
                 "sha256:6599055eeb23bfef457d5605d33a4d68804266e6cb430b0fb12417c5efeae36c",
                 "sha256:782ef48d58982ddb49920c11a0c5c9c0b02e7d7d1c2ad0aa44e1a1e133051c96"
             ],
             "markers": "python_version >= '3.7'",
             "version": "==60.10.0"
->>>>>>> 6f310c68
         },
         "shortuuid": {
             "hashes": [
@@ -2737,7 +2496,7 @@
                 "sha256:1e61c37477a1626458e36f7b1d82aa5c9b094fa4802892072e49de9c60c4c926",
                 "sha256:8abb2f1d86890a2dfb989f9a77cfcfd3e47c2a354b01111771326f8aa26e0254"
             ],
-            "markers": "python_version >= '2.7' and python_version not in '3.0, 3.1, 3.2'",
+            "markers": "python_version >= '2.7' and python_version not in '3.0, 3.1, 3.2, 3.3'",
             "version": "==1.16.0"
         },
         "sniffio": {
@@ -2942,17 +2701,10 @@
         },
         "types-cachetools": {
             "hashes": [
-<<<<<<< HEAD
-                "sha256:48301115189d4879d0960baac5a8a2b2d31ce6129b2ce3b915000ed337284898",
-                "sha256:b1cb18aaff25d2ad47a060413c660c39fadddb01f72012dd1134584b1fdaada5"
-            ],
-            "version": "==4.2.10"
-=======
                 "sha256:7615cab1ff52d350019c5c5a54bab1b73e5e12b409291aba0db8442290610226",
                 "sha256:b207dd2bc8cc7371433caa024e8aebf6171f3a693eaec631933989dfcde8d3ed"
             ],
             "version": "==5.0.0"
->>>>>>> 6f310c68
         },
         "types-python-slugify": {
             "hashes": [
@@ -2963,19 +2715,6 @@
         },
         "types-requests": {
             "hashes": [
-<<<<<<< HEAD
-                "sha256:506279bad570c7b4b19ac1f22e50146538befbe0c133b2cea66a9b04a533a859",
-                "sha256:6a7ed24b21780af4a5b5e24c310b2cd885fb612df5fd95584d03d87e5f2a195a"
-            ],
-            "version": "==2.27.11"
-        },
-        "types-urllib3": {
-            "hashes": [
-                "sha256:a26898f530e6c3f43f25b907f2b884486868ffd56a9faa94cbf9b3eb6e165d6a",
-                "sha256:d755278d5ecd7a7a6479a190e54230f241f1a99c19b81518b756b19dc69e518c"
-            ],
-            "version": "==1.26.10"
-=======
                 "sha256:04579ee164f7c2659be46950e3c2f8d51a081ad252ef1b01d4b12faba5c3810b",
                 "sha256:c01838abfe3e8a83ba68346cd373afff97594c19c15c922ddee4a0e80ba7e329"
             ],
@@ -2987,7 +2726,6 @@
                 "sha256:bd0abc01e9fb963e4fddd561a56d21cc371b988d1245662195c90379077139cd"
             ],
             "version": "==1.26.11"
->>>>>>> 6f310c68
         },
         "typing-extensions": {
             "hashes": [
@@ -3015,21 +2753,6 @@
         },
         "uvicorn": {
             "hashes": [
-<<<<<<< HEAD
-                "sha256:8adddf629b79857b48b999ae1b14d6c92c95d4d7840bd86461f09bee75f1653e",
-                "sha256:c04a9c069111489c324f427501b3840d306c6b91a77b00affc136a840a3f45f1"
-            ],
-            "markers": "python_version >= '3.7'",
-            "version": "==0.17.5"
-        },
-        "virtualenv": {
-            "hashes": [
-                "sha256:dd448d1ded9f14d1a4bfa6bfc0c5b96ae3be3f2d6c6c159b23ddcfd701baa021",
-                "sha256:e9dd1a1359d70137559034c0f5433b34caf504af2dc756367be86a5a32967134"
-            ],
-            "markers": "python_version >= '2.7' and python_version not in '3.0, 3.1, 3.2, 3.3, 3.4'",
-            "version": "==20.13.3"
-=======
                 "sha256:19e2a0e96c9ac5581c01eb1a79a7d2f72bb479691acd2b8921fce48ed5b961a6",
                 "sha256:5180f9d059611747d841a4a4c4ab675edf54c8489e97f96d0583ee90ac3bfc23"
             ],
@@ -3043,7 +2766,6 @@
             ],
             "markers": "python_version >= '2.7' and python_version not in '3.0, 3.1, 3.2, 3.3, 3.4'",
             "version": "==20.13.4"
->>>>>>> 6f310c68
         },
         "virtualenv-clone": {
             "hashes": [
