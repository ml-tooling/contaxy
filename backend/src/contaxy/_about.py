"""Information about this library. This file will automatically changed."""

<<<<<<< HEAD
__version__ = "0.0.0.dev1"
=======
__version__ = "0.0.14"
>>>>>>> 6f310c68
# __author__
# __email__<|MERGE_RESOLUTION|>--- conflicted
+++ resolved
@@ -1,9 +1,5 @@
 """Information about this library. This file will automatically changed."""
 
-<<<<<<< HEAD
-__version__ = "0.0.0.dev1"
-=======
 __version__ = "0.0.14"
->>>>>>> 6f310c68
 # __author__
 # __email__