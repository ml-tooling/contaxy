from typing import Any, List, Union

from fastapi import APIRouter, Depends, Query, Response, status
from fastapi.param_functions import Body

from contaxy.api.dependencies import ComponentManager, get_component_manager
from contaxy.schema import CoreOperations, User, UserInput, UserRegistration
from contaxy.schema.auth import USER_ID_PARAM, AccessLevel, UserRead
from contaxy.schema.exceptions import (
    AUTH_ERROR_RESPONSES,
    CREATE_RESOURCE_RESPONSES,
    GET_RESOURCE_RESPONSES,
    UPDATE_RESOURCE_RESPONSES,
    VALIDATION_ERROR_RESPONSE,
    ClientBaseError,
    PermissionDeniedError,
)
from contaxy.schema.system import SystemState
from contaxy.utils import auth_utils, id_utils
from contaxy.utils.auth_utils import get_api_token, get_optional_api_token

router = APIRouter(
    tags=["users"],
    responses={**AUTH_ERROR_RESPONSES, **VALIDATION_ERROR_RESPONSE},
)


@router.get(
    "/users",
    operation_id=CoreOperations.LIST_USERS.value,
    response_model=List[Union[User, UserRead]],
    response_model_exclude_unset=True,
    summary="List all users.",
    tags=["users"],
    status_code=status.HTTP_200_OK,
)
def list_users(
    component_manager: ComponentManager = Depends(get_component_manager),
    token: str = Depends(get_api_token),
) -> Any:
    """Lists all users that are visible to the authenticated user."""
    try:
        component_manager.verify_access(token, "users", AccessLevel.ADMIN)
        return component_manager.get_auth_manager().list_users(AccessLevel.ADMIN)
    except PermissionDeniedError:
        # If the user does not have admin access, a limited view of the users is still allowed
        component_manager.verify_access(token)
        return component_manager.get_auth_manager().list_users(AccessLevel.READ)


@router.post(
    "/users",
    operation_id=CoreOperations.CREATE_USER.value,
    response_model=User,
    response_model_exclude_unset=True,
    summary="Create a user.",
    tags=["users"],
    status_code=status.HTTP_200_OK,
    responses={**CREATE_RESOURCE_RESPONSES},
)
def create_user(
    user_input: UserRegistration,
    component_manager: ComponentManager = Depends(get_component_manager),
    token: str = Depends(get_optional_api_token),
) -> Any:
    """Creates a user. For the user also a technical project is created.

    If the `password` is not provided, the user can only login by using other methods (social login).
    """
    system_info = component_manager.get_system_manager().get_system_info()
    if system_info.system_state != SystemState.RUNNING:
        raise ClientBaseError(
            status.HTTP_400_BAD_REQUEST,
            "User registration is not possible before system has been initialized!",
        )

    # If self registration is enabled, everyone can create users
    if not component_manager.global_state.settings.USER_REGISTRATION_ENABLED:
        if token is not None:
            # An admin can create users even if registration is disabled
            component_manager.verify_access(token, "users", AccessLevel.ADMIN)
            # Make sure admin is not set as authenticated user so new user creation is not affected
            component_manager.request_state.authorized_access = None
        else:
            raise PermissionDeniedError(
                "User self-registration is deactivated. Please contact an administrator."
            )
    user = auth_utils.create_and_setup_user(
        user_input=user_input,
        auth_manager=component_manager.get_auth_manager(),
        project_manager=component_manager.get_project_manager(),
    )

    # TODO: return also user_project?
    return user


@router.get(
    "/users/me",
    operation_id=CoreOperations.GET_MY_USER.value,
    response_model=User,
    response_model_exclude_unset=False,
    summary="Get my user metadata.",
    tags=["users"],
    status_code=status.HTTP_200_OK,
    responses={**GET_RESOURCE_RESPONSES},
)
def get_my_user(
    component_manager: ComponentManager = Depends(get_component_manager),
    token: str = Depends(get_api_token),
) -> Any:
    """Returns the user metadata from the authenticated user."""
    authorized_access = component_manager.verify_access(token)

    # Check if read access to user object is allowed
    component_manager.verify_access(
        token, authorized_access.authorized_subject, AccessLevel.READ
    )
    user_id = id_utils.extract_user_id_from_resource_name(
        authorized_access.authorized_subject
    )
    # Update the last activity time of the user only in this endpoint as it is always called when the UI is loaded
    component_manager.get_auth_manager().update_user_last_activity_time(user_id)

    return component_manager.get_auth_manager().get_user(user_id)


@router.get(
    "/users/{user_id}",
    operation_id=CoreOperations.GET_USER.value,
    response_model=User,
    response_model_exclude_unset=True,
    summary="Get user metadata.",
    tags=["users"],
    status_code=status.HTTP_200_OK,
    responses={**GET_RESOURCE_RESPONSES},
)
def get_user(
    user_id: str = USER_ID_PARAM,
    component_manager: ComponentManager = Depends(get_component_manager),
    token: str = Depends(get_api_token),
) -> Any:
    """Returns the user metadata for a single user."""
    component_manager.verify_access(token, f"users/{user_id}", AccessLevel.READ)
    return component_manager.get_auth_manager().get_user(user_id)


@router.patch(
    "/users/{user_id}",
    operation_id=CoreOperations.UPDATE_USER.value,
    response_model=User,
    response_model_exclude_unset=True,
    summary="Update user metadata.",
    tags=["users"],
    status_code=status.HTTP_200_OK,
    responses={**UPDATE_RESOURCE_RESPONSES},
)
def update_user(
    user_id: str = USER_ID_PARAM,
    user_input: UserInput = Body(...),
    component_manager: ComponentManager = Depends(get_component_manager),
    token: str = Depends(get_api_token),
) -> Any:
    """Updates the user metadata.

    This will update only the properties that are explicitly set in the patch request.
    The patching is based on the JSON Merge Patch Standard [RFC7396](https://tools.ietf.org/html/rfc7396).
    """
    # TODO: should only be called by an admin with access to all users, not by users itself
    component_manager.verify_access(token, "users", AccessLevel.ADMIN)
    return component_manager.get_auth_manager().update_user(user_id, user_input)


@router.put(
    "/users/{user_id}:change-password",
    operation_id=CoreOperations.CHANGE_PASSWORD.value,
    summary="Change the user password",
    tags=["users"],
    status_code=status.HTTP_204_NO_CONTENT,
    responses={**GET_RESOURCE_RESPONSES},
)
def change_password(
    user_id: str = USER_ID_PARAM,
    password: str = Body(...),
    component_manager: ComponentManager = Depends(get_component_manager),
    token: str = Depends(get_api_token),
) -> Any:
    """Changes the password of a given user.

    The password can be changed by the given user or a system admin.

    The password is stored as a hash.
    """
    try:
        component_manager.verify_access(token, "users", AccessLevel.ADMIN)
        is_admin = True
    except PermissionDeniedError:
        is_admin = False
        # Check if token allows admin access on user object
        component_manager.verify_access(token, f"users/{user_id}", AccessLevel.ADMIN)

<<<<<<< HEAD
    if component_manager.get_auth_manager().get_user(
        user_id
    ).has_password or component_manager.verify_access(
        token, "users", AccessLevel.ADMIN
    ):
        component_manager.get_auth_manager().change_password(user_id, password)
        return Response(status_code=status.HTTP_204_NO_CONTENT)
    else:
        raise PermissionDeniedError(
            "Password cannot be changed. Please contact an administrator."
        )
=======
    if (
        not component_manager.global_state.settings.PASSWORD_AUTH_ENABLED
        and not is_admin
    ):
        raise PermissionDeniedError("Password authentication is not enabled!")

    if (
        not component_manager.get_auth_manager().get_user(user_id).has_password
        and not is_admin
    ):
        raise PermissionDeniedError("Cannot set password for SSO user!")

    # TODO: check existing password as well for normal users
    component_manager.get_auth_manager().change_password(user_id, password)
    return Response(status_code=status.HTTP_204_NO_CONTENT)
>>>>>>> 8febfea6


@router.delete(
    "/users/{user_id}",
    operation_id=CoreOperations.DELETE_USER.value,
    summary="Delete a user.",
    tags=["users"],
    status_code=status.HTTP_204_NO_CONTENT,
)
def delete_user(
    user_id: str = USER_ID_PARAM,
    component_manager: ComponentManager = Depends(get_component_manager),
    token: str = Depends(get_api_token),
) -> Any:
    """Deletes a user and all resources which are only accesible by this user.

    Shared project resources will not be deleted.
    """
    component_manager.verify_access(token, "users/{user_id}", AccessLevel.ADMIN)
    component_manager.get_auth_manager().delete_user(user_id)
    return Response(status_code=status.HTTP_204_NO_CONTENT)


@router.get(
    "/users/{user_id}/token",
    operation_id=CoreOperations.GET_USER_TOKEN.value,
    response_model=str,
    summary="Get a user token.",
    tags=["users"],
    status_code=status.HTTP_200_OK,
)
def get_user_token(
    user_id: str = USER_ID_PARAM,
    access_level: AccessLevel = Query(
        AccessLevel.WRITE,
        description="Access level of the token.",
        type="string",
    ),
    component_manager: ComponentManager = Depends(get_component_manager),
    token: str = Depends(get_api_token),
) -> Any:
    """Returns an API token with permission to access all resources accessible by the given user.

    The `read` access level allows read-only access on all resources.
    The `write` access level allows to create and delete user resources.
    The `admin` access level allows additional user actions such as deletion of the user itself.
    """
    # Only allow creating tokens if user has requested access to the user object
    access_level_to_check = access_level
    if access_level_to_check not in [AccessLevel.ADMIN, AccessLevel.WRITE]:
        # WRITE Access minimum should be the minimum to create tokens
        access_level_to_check = AccessLevel.WRITE
    component_manager.verify_access(token, f"users/{user_id}", access_level_to_check)
    return component_manager.get_auth_manager().get_user_token(user_id, access_level)<|MERGE_RESOLUTION|>--- conflicted
+++ resolved
@@ -199,19 +199,6 @@
         # Check if token allows admin access on user object
         component_manager.verify_access(token, f"users/{user_id}", AccessLevel.ADMIN)
 
-<<<<<<< HEAD
-    if component_manager.get_auth_manager().get_user(
-        user_id
-    ).has_password or component_manager.verify_access(
-        token, "users", AccessLevel.ADMIN
-    ):
-        component_manager.get_auth_manager().change_password(user_id, password)
-        return Response(status_code=status.HTTP_204_NO_CONTENT)
-    else:
-        raise PermissionDeniedError(
-            "Password cannot be changed. Please contact an administrator."
-        )
-=======
     if (
         not component_manager.global_state.settings.PASSWORD_AUTH_ENABLED
         and not is_admin
@@ -227,7 +214,6 @@
     # TODO: check existing password as well for normal users
     component_manager.get_auth_manager().change_password(user_id, password)
     return Response(status_code=status.HTTP_204_NO_CONTENT)
->>>>>>> 8febfea6
 
 
 @router.delete(
