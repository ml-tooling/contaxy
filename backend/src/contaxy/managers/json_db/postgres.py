import datetime
import json
from typing import Dict, List, Optional

from loguru import logger
from sqlalchemy import Column, DateTime, MetaData, Table, func
from sqlalchemy.dialects import postgresql
from sqlalchemy.engine import Row
from sqlalchemy.exc import NoResultFound, OperationalError, ProgrammingError
from sqlalchemy.future import Engine, create_engine

from contaxy.operations import JsonDocumentOperations
from contaxy.schema.exceptions import (
    ClientValueError,
    ResourceNotFoundError,
    ServerBaseError,
)
from contaxy.schema.json_db import JsonDocument
from contaxy.utils.postgres_utils import create_schema
from contaxy.utils.state_utils import GlobalState, RequestState


class PostgresJsonDocumentManager(JsonDocumentOperations):
    def __init__(
        self,
        global_state: GlobalState,
        request_state: RequestState,
    ):
        """Initializes the Postgres Json Document Manager.

        Args:
            global_state: The global state of the app instance.
            request_state: The state for the current request.
        """
        self.global_state = global_state
        self.request_state = request_state
        self._engine = self._create_db_engine()
        self._metadata = MetaData()

    def create_json_document(
        self,
        project_id: str,
        collection_id: str,
        key: str,
        json_document: str,
    ) -> JsonDocument:
        """Creates a json document for a given key.

        An upsert strategy is used, i.e. if a document already exists for the given key it will be overwritten. The project is equivalent to the DB schema and the collection to a DB table inside the respective DB schema. Schema as well as table will be lazily created.

        Args:
            project_id (str): Project Id, i.e. DB schema.
            collection_id (str): Json document collection Id, i.e. DB table.
            key (str): Json Document Id, i.e. DB row key.
            json_document (Dict): The actual Json document.

        Raises:
            ClientValueError: If contained json
            ServerBaseError: If Upsert failed for an unknown reason.

        Returns:
            JsonDocument: The created Json document.
        """
        logger.debug(
            f"Create Json document (`project_id`: {project_id}, `collection_id`: {collection_id} `key`: {key} )"
        )

        try:
            json_dict = json.loads(json_document)
        except json.decoder.JSONDecodeError:
            raise ClientValueError("Invalid Json provided")

        table = self._get_collection_table(project_id, collection_id)
<<<<<<< HEAD
        import json

        insert_data = {
            "key": key,
            "json_value": json.dumps(
                json_document, indent=4, sort_keys=True, default=str
            ),
        }
=======

        insert_data = {"key": key, "json_value": json_dict}
>>>>>>> 8ac8ed3a
        insert_data = self._add_metadata_for_insert(insert_data)
        upsert_data = self._add_metadata_for_update(insert_data)

        upsert_statement = (
            postgresql.insert(table)
            .values(**insert_data)
            .on_conflict_do_update(index_elements=["key"], set_=upsert_data)
        )

        with self._engine.begin() as conn:
            result = conn.execute(upsert_statement)
            if result.rowcount == 0:
                raise ServerBaseError("Upsert failed for an unknown reason")
            conn.commit()

        logger.info(
            f"Json document created (`project_id`: {project_id}, `collection_id`: {collection_id} `key`: {key} )"
        )
        return self.get_json_document(project_id, collection_id, key)

    def get_json_document(
        self, project_id: str, collection_id: str, key: str
    ) -> JsonDocument:
        """Get a Json document by key.

        The project is equivalent to the DB schema and the collection to a DB table inside the respective DB schema. Schema as well as table will be lazily created.

        Args:
            project_id (str): Project Id, i.e. DB schema.
            collection_id (str): Json document collection Id, i.e. DB table.
            key (str): Json Document Id, i.e. DB row key.
            json_document (Dict): The actual Json document.

        Raises:
            ResourceNotFoundError: If no JSON document is found with the given `key`.

        Returns:
            JsonDocument: The requested Json document.
        """
        logger.debug(
            f"Get Json document (`project_id`: {project_id}, `collection_id`: {collection_id} `key`: {key} )"
        )
        table = self._get_collection_table(project_id, collection_id)
        select_statement = table.select().where(table.c.key == key)
        with self._engine.begin() as conn:
            result = conn.execute(select_statement)
            try:
                row = result.one()
            except NoResultFound:
                raise ResourceNotFoundError(f"No document with key {key} found")
        return self._map_db_row_to_document_model(row)

    def update_json_document(
        self,
        project_id: str,
        collection_id: str,
        key: str,
        json_document: str,
    ) -> JsonDocument:
        """Updates a Json document via Json Merge Patch strategy.

        The project is equivalent to the DB schema and the collection to a DB table inside the respective DB schema. Schema as well as table will be lazily created.

        Args:
            project_id (str): Project Id, i.e. DB schema.
            collection_id (str): Json document collection Id, i.e. DB table.
            key (str): Json Document Id, i.e. DB row key.
            json_document (Dict): The actual Json document.

        Raises:
            ResourceNotFoundError: If no JSON document is found with the given `key`.
            ServerBaseError: Document not updatded for an unknown reason.

        Returns:
            JsonDocument: The updated document.
        """
        logger.debug(
            f"Update Json document (`project_id`: {project_id}, `collection_id`: {collection_id} `key`: {key} )"
        )
        table = self._get_collection_table(project_id, collection_id)

        update_data = self._add_metadata_for_update({})

        sql_statement = (
            table.update()
            .where(table.c.key == key)
            .values(
                json_value=func.jsonb_merge_patch(table.c.json_value, json_document),
                **update_data,
            )
        )

        with self._engine.begin() as conn:
            result = conn.execute(sql_statement)
            if result.rowcount == 0:
                # This will raise a ResourceNotFoundError if doc not exists
                self.get_json_document(project_id, collection_id, key)
                raise ServerBaseError(
                    f"Document {key} could not be updated (project_id: {project_id}, collection_id {collection_id})"
                )
            conn.commit()

        logger.info(
            f"Json document updated (`project_id`: {project_id}, `collection_id`: {collection_id} `key`: {key} )"
        )

        return self.get_json_document(project_id, collection_id, key)

    def delete_json_document(
        self, project_id: str, collection_id: str, key: str
    ) -> None:
        """Delete a Json document by key.

        The project is equivalent to the DB schema and the collection to a DB table inside the respective DB schema. Schema as well as table will be lazily created.

        Args:
            project_id (str): Project Id, i.e. DB schema.
            collection_id (str): Json document collection Id, i.e. DB table.
            key (str): Json Document Id, i.e. DB row key.
            json_document (Dict): The actual Json document.

        Raises:
            ResourceNotFoundError: If no JSON document is found with the given `key`.
            ServerBaseError: Document not deleted for an unknown reason.
        """
        logger.debug(
            f"Delete Json document (`project_id`: {project_id}, `collection_id`: {collection_id} `key`: {key} )"
        )
        table = self._get_collection_table(project_id, collection_id)
        delete_statement = table.delete().where(table.c.key == key)
        with self._engine.begin() as conn:
            result = conn.execute(delete_statement)
            if result.rowcount == 0:
                # This will raise a ResourceNotFoundError if doc not exists
                self.get_json_document(project_id, collection_id, key)
                raise ServerBaseError(
                    f"Document {key} could not be deleted (project_id: {project_id}, collection_id {collection_id})"
                )
            conn.commit()
        logger.debug(
            f"Json document deleted (`project_id`: {project_id}, `collection_id`: {collection_id} `key`: {key} )"
        )

    def delete_documents(
        self, project_id: str, collection_id: str, keys: List[str]
    ) -> int:
        """Delete Json documents by key.

        The project is equivalent to the DB schema and the collection to a DB table inside the respective DB schema. Schema as well as table will be lazily created.

        Args:
            project_id (str): Project Id, i.e. DB schema.
            collection_id (str): Json document collection Id, i.e. DB table.
            keys (List[str]): Json Document Ids, i.e. DB row keys.
            json_document (Dict): The actual Json document.

        """
        logger.debug(
            f"Delete Json documents (`project_id`: {project_id}, `collection_id`: {collection_id} `keys`: {keys} )"
        )
        table = self._get_collection_table(project_id, collection_id)
        delete_statement = table.delete().where(table.c.key.in_(keys))
        with self._engine.begin() as conn:
            result = conn.execute(delete_statement)
            conn.commit()
        logger.info(
            f"{result.rowcount} of {len(keys)} Json documents deleted (`project_id`: {project_id}, `collection_id`: {collection_id} `keys`: {keys} )"
        )
        return result.rowcount

    def list_json_documents(
        self,
        project_id: str,
        collection_id: str,
        filter: Optional[str] = None,
        keys: Optional[str] = None,
    ) -> List[JsonDocument]:
        """List all existing Json documents and optionally filter via Json Path syntax.

            The project is equivalent to the DB schema and the collection to a DB table inside the respective DB schema. Schema as well as table will be lazily created.

        Args:
            project_id (str): Project Id, i.e. DB schema.
            collection_id (str): Json document collection Id, i.e. DB table.
            filter (Optional[str], optional): Json Path filter. Defaults to None.
            keys (Optional[List[str]], optional): Json Document Ids, i.e. DB row keys. Defaults to None.

        Raises:
            ClientValueError: If filter is provided and does not contain a valid Json Path filter.

        Returns:
            List[JsonDocument]: List of Json documents.
        """
        logger.debug(
            f"List Json documents (`project_id`: {project_id}, `collection_id`: {collection_id} `filter`: {filter} )"
        )
        table = self._get_collection_table(project_id, collection_id)
        sql_statement = table.select()
        if filter:
            sql_statement = sql_statement.where(
                func.jsonb_path_exists(table.c.json_value, filter),
            )

        if keys:
            sql_statement = sql_statement.where(table.c.key.in_(keys))

        logger.debug(f"Sql Statement: {str(sql_statement)}")

        with self._engine.begin() as conn:
            try:
                result = conn.execute(sql_statement)
            except ProgrammingError:
                raise ClientValueError("Please provide a valid Json Path filter.")

            rows = result.fetchall()
        return self._map_db_rows_to_document_models(rows)

    def _add_metadata_for_insert(self, data: dict) -> dict:
        insert_data = data.copy()
        # TODO: Finalize
        insert_data["created_at"] = datetime.datetime.utcnow()
        # data["created_by"] =
        return insert_data

    def _add_metadata_for_update(self, data: dict) -> dict:
        update_data = data.copy()
        # TODO: Finalize
        update_data["updated_at"] = datetime.datetime.utcnow()
        # data["updated_by"] =
        return update_data

    def _map_db_rows_to_document_models(self, rows: List[Row]) -> List[JsonDocument]:
        docs = []
        for row in rows:
            docs.append(self._map_db_row_to_document_model(row))
        return docs

    def _map_db_row_to_document_model(self, row: Row) -> JsonDocument:
        data: Dict = {}
        for column_name, value in row._mapping.items():
            if isinstance(value, dict):
                value = json.dumps(value)
            data.update({column_name: value})
        return JsonDocument(**data)

    def _get_collection_table(self, project_id: str, collection_id: str) -> Table:
        # TODO: Decide on actual column datatypes
        collection = Table(
            collection_id,
            self._metadata,
            Column("key", postgresql.VARCHAR, primary_key=True),
            Column("json_value", postgresql.JSONB),
            Column("created_at", DateTime),
            Column("created_by", postgresql.VARCHAR),
            Column("updated_at", DateTime),
            Column("updated_by", postgresql.VARCHAR),
            schema=project_id,  # TODO: Check if sufficient if we set on metadata object
            keep_existing=True,  # TODO: Depends on how we handle schema modifications
        )

        try:
            collection.create(self._engine, checkfirst=True)
        except ProgrammingError:
            create_schema(self._engine, project_id)
            collection.create(self._engine, checkfirst=True)

        return collection

    def _create_db_engine(self) -> Engine:
        state_namespace = self.request_state[PostgresJsonDocumentManager]
        if not state_namespace.db_engine:
            url = self.global_state.settings.POSTGRES_CONNECTION_URI
            engine = create_engine(url, future=True)
            # Test the DB connection and set to global state if succesful
            try:
                with engine.begin():
                    state_namespace.db_engine = engine
            except OperationalError:
                raise ServerBaseError(
                    "Postgres DB connection failed. Validate connection URI."
                )
            logger.info("Postgres DB Engine created")
        return state_namespace.db_engine<|MERGE_RESOLUTION|>--- conflicted
+++ resolved
@@ -71,19 +71,8 @@
             raise ClientValueError("Invalid Json provided")
 
         table = self._get_collection_table(project_id, collection_id)
-<<<<<<< HEAD
-        import json
-
-        insert_data = {
-            "key": key,
-            "json_value": json.dumps(
-                json_document, indent=4, sort_keys=True, default=str
-            ),
-        }
-=======
 
         insert_data = {"key": key, "json_value": json_dict}
->>>>>>> 8ac8ed3a
         insert_data = self._add_metadata_for_insert(insert_data)
         upsert_data = self._add_metadata_for_update(insert_data)
 
