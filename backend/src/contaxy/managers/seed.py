--- conflicted
+++ resolved
@@ -77,17 +77,8 @@
         file_key: str = "my-test-file",
         max_number_chars: int = 200,
     ) -> File:
-<<<<<<< HEAD
-        if not self.file_manager:
-            raise RuntimeError(
-                "The SeedManager needs to be initialzed with a FileManager to create files."
-            )
-        file_stream = io.BytesIO(
-            FAKER.text(max_nb_chars=max_number_chars).encode("UTF-8")
-=======
         file_stream = FileStreamWrapper(
             io.BytesIO(FAKER.text(max_nb_chars=max_number_chars).encode("UTF-8"))
->>>>>>> 09e69359
         )
         return self.file_manager.upload_file(
             project_id=project_id, file_key=file_key, file_stream=file_stream  # type: ignore
