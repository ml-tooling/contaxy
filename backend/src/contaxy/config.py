--- conflicted
+++ resolved
@@ -31,19 +31,16 @@
 class Settings(BaseSettings):
     """Platform Settings."""
 
-<<<<<<< HEAD
-    # TODO: Decide on default values
-    SERVER_URL: str = "127.0.0.1:8082"
-    # TODO: use a different default url? maybe the container name? also handle HTTP/HTTPS
-    CONTAXY_API_ENDPOINT: str = f"http://{SERVER_URL}/api"
-=======
     # TODO Decide on default values
     CONTAXY_HOST: Optional[str] = None
->>>>>>> 891b0720
     CONTAXY_BASE_URL: Optional[str] = None
     # ? Maybe mobe up to system constants for now
     CONTAXY_API_PATH: str = "api"
     CONTAXY_WEBAPP_PATH: str = "app"
+
+    # TODO: handle HTTP/HTTPS
+    # bypass Contaxy nginx and access FastAPI directly
+    CONTAXY_API_ENDPOINT: str = "http://contaxy:8090/api"
 
     # The system namespace used to managed different versions
     SYSTEM_NAMESPACE: str = "ctxy"
