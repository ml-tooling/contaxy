--- conflicted
+++ resolved
@@ -6,9 +6,6 @@
 class Settings(BaseSettings):
     secret_key: str = "secret"
     acces_token_expiry_minutes: Optional[int] = 30
-<<<<<<< HEAD
-    jwt_algorithm: str = "HS256"
-=======
     jwt_algorithm: str = "HS256"
     mongo_host: str = "localhost"
     mongo_port: int = 27017
@@ -17,5 +14,4 @@
     user_registration_disabled: bool = False
     # Used for Docker outside Docker scenarios e.g. when developing in the
     # workspace, all containers need to be in the same network
-    local_test_docker_network: Optional[str] = None
->>>>>>> 383ad77d
+    local_test_docker_network: Optional[str] = None