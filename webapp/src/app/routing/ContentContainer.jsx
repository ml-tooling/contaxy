import React from 'react';

import { Switch } from 'react-router-dom';
import PropTypes from 'prop-types';
import styled from 'styled-components';

import Toolbar from '@material-ui/core/Toolbar';

import APP_PAGES, { APP_DRAWER_ITEM_TYPES } from '../../utils/app-pages';
import DefaultLoginRoute from './DefaultLoginRoute';
import ExternalLoginRoute from './ExternalLoginRoute';
import GlobalStateContainer from '../store';
import PrivateRoute from './PrivateRoute';

function ContentContainer(props) {
<<<<<<< HEAD
  const { additionalPages, className, isAuthenticated } = props;
  const routes = [...APP_PAGES, ...additionalPages]
    .filter((item) => item.TYPE === APP_DRAWER_ITEM_TYPES.link)
    .map((item) => {
      const RouteElement = item.REQUIRE_LOGIN ? PrivateRoute : LoginRoute;

      return (
        <RouteElement
          key={item.NAME}
          path={item.PATH}
          exact
          component={item.COMPONENT}
          isAuthenticated={isAuthenticated}
          componentProps={item.PROPS}
        />
      );
    });
=======
  const { oauthEnabled } = GlobalStateContainer.useContainer();
  const { className, isAuthenticated } = props;
  const routes = APP_PAGES.filter(
    (item) => item.TYPE === APP_DRAWER_ITEM_TYPES.link
  ).map((item) => {
    const ConfiguredLoginRoute = oauthEnabled
      ? ExternalLoginRoute
      : DefaultLoginRoute;
    const RouteElement = item.REQUIRE_LOGIN
      ? PrivateRoute
      : ConfiguredLoginRoute;

    return (
      <RouteElement
        key={item.NAME}
        path={item.PATH}
        exact
        component={item.COMPONENT}
        isAuthenticated={isAuthenticated}
        componentProps={item.PROPS}
      />
    );
  });
>>>>>>> 891b0720

  return (
    <div className={`${className} root`}>
      {/* Adding toolbar makes the drawer "clip" below the web app's top bar as the Toolbar has the same height */}
      <Toolbar />
      <Switch>{routes}</Switch>
    </div>
  );
}

ContentContainer.propTypes = {
  additionalPages: PropTypes.instanceOf(Array),
  className: PropTypes.string,
  isAuthenticated: PropTypes.bool.isRequired,
};

ContentContainer.defaultProps = {
  additionalPages: [],
  className: '',
};

const StyledContentContainer = styled(ContentContainer)`
  &.root {
    position: relative;
    width: 100%;
  }
`;

export default StyledContentContainer;<|MERGE_RESOLUTION|>--- conflicted
+++ resolved
@@ -13,12 +13,17 @@
 import PrivateRoute from './PrivateRoute';
 
 function ContentContainer(props) {
-<<<<<<< HEAD
+  const { oauthEnabled } = GlobalStateContainer.useContainer();
   const { additionalPages, className, isAuthenticated } = props;
-  const routes = [...APP_PAGES, ...additionalPages]
-    .filter((item) => item.TYPE === APP_DRAWER_ITEM_TYPES.link)
-    .map((item) => {
-      const RouteElement = item.REQUIRE_LOGIN ? PrivateRoute : LoginRoute;
+  const routes = [...APP_PAGES, ...additionalPages].filter(
+    (item) => item.TYPE === APP_DRAWER_ITEM_TYPES.link
+  ).map((item) => {
+    const ConfiguredLoginRoute = oauthEnabled
+      ? ExternalLoginRoute
+      : DefaultLoginRoute;
+    const RouteElement = item.REQUIRE_LOGIN
+      ? PrivateRoute
+      : ConfiguredLoginRoute;
 
       return (
         <RouteElement
@@ -31,31 +36,6 @@
         />
       );
     });
-=======
-  const { oauthEnabled } = GlobalStateContainer.useContainer();
-  const { className, isAuthenticated } = props;
-  const routes = APP_PAGES.filter(
-    (item) => item.TYPE === APP_DRAWER_ITEM_TYPES.link
-  ).map((item) => {
-    const ConfiguredLoginRoute = oauthEnabled
-      ? ExternalLoginRoute
-      : DefaultLoginRoute;
-    const RouteElement = item.REQUIRE_LOGIN
-      ? PrivateRoute
-      : ConfiguredLoginRoute;
-
-    return (
-      <RouteElement
-        key={item.NAME}
-        path={item.PATH}
-        exact
-        component={item.COMPONENT}
-        isAuthenticated={isAuthenticated}
-        componentProps={item.PROPS}
-      />
-    );
-  });
->>>>>>> 891b0720
 
   return (
     <div className={`${className} root`}>
