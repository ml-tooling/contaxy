import React, { useEffect, useState } from 'react';

// import { useTranslation } from 'react-i18next';

import './App.css';
<<<<<<< HEAD
import { extensionsApi, usersApi } from '../../services/contaxy-api';
import { mapExtensionToAppPage } from '../../utils/app-pages';
=======
import { authApi, usersApi } from '../../services/contaxy-api';
>>>>>>> 891b0720
import AppBar from '../../components/AppBar/AppBar';
import AppDrawer from '../../components/AppDrawer/AppDrawer';
import ContentContainer from '../../app/routing/ContentContainer';
import GlobalStateContainer from '../../app/store';

function App() {
  // const { t } = useTranslation();
  const [isDrawerOpen, setDrawerOpen] = useState(false);
<<<<<<< HEAD
  const [additionalAppDrawerItems, setAdditionalAppDrawerItems] = useState([]);
  const {
    activeProject,
    loadProjects,
    setUser,
    user,
    projectExtensions,
    setProjectExtensions,
    isAuthenticated,
=======
  const {
    loadProjects,
    setUser,
    user,
    setIsAuthenticated,
    isAuthenticated,
    setOauthEnabled,
>>>>>>> 891b0720
  } = GlobalStateContainer.useContainer();
  const onDrawerClick = () => setDrawerOpen(!isDrawerOpen);

  useEffect(() => {
    if (!user) return;
    loadProjects();
  }, [user, loadProjects]);

  if (!isAuthenticated) {
    // Check whether the user is logged in currently (the auth cookie - if existing - is sent to the endpoint which returns a user object when a valid token exists and an error otherwise)
    usersApi
      .getMyUser()
      .then((res) => {
        setUser(res);
        setIsAuthenticated(true);
      })
      .catch(() => {
        setUser(null);
        setIsAuthenticated(false);
      });
  }
  if (!isAuthenticated) {
    authApi
      .oauthEnabled()
      .then(() => {
        setOauthEnabled(true);
      })
<<<<<<< HEAD
      .catch(() => setUser(null));
  }, [setUser, isAuthenticated]);

  useEffect(() => {
    if (!activeProject.id) return;
    extensionsApi
      .listExtensions(activeProject.id)
      .then((res) => setProjectExtensions(res))
      .catch(() => {});
  }, [activeProject, setProjectExtensions, user]);

  useEffect(() => {
    setAdditionalAppDrawerItems(
      projectExtensions.map((extension) => mapExtensionToAppPage(extension))
    );
  }, [projectExtensions]);
=======
      .catch(() => {
        setOauthEnabled(false);
      });
  }
>>>>>>> 891b0720

  const appDrawerElement = (
    <AppDrawer
      isAdmin
      open={isDrawerOpen}
      additionalPages={additionalAppDrawerItems}
      handleDrawerClose={onDrawerClick}
    />
  );

  return (
    <div className="App">
      <AppBar isAuthenticated={isAuthenticated} onDrawerOpen={onDrawerClick} />
      {user ? appDrawerElement : false}
      <main className="main">
<<<<<<< HEAD
        <ContentContainer
          isAuthenticated={Boolean(user)}
          additionalPages={additionalAppDrawerItems}
        />
=======
        <ContentContainer isAuthenticated={isAuthenticated} />
>>>>>>> 891b0720
      </main>
      <div id="snackbar-container" />
    </div>
  );
}

export default App;<|MERGE_RESOLUTION|>--- conflicted
+++ resolved
@@ -3,12 +3,8 @@
 // import { useTranslation } from 'react-i18next';
 
 import './App.css';
-<<<<<<< HEAD
-import { extensionsApi, usersApi } from '../../services/contaxy-api';
+import { extensionsApi, authApi, usersApi } from '../../services/contaxy-api';
 import { mapExtensionToAppPage } from '../../utils/app-pages';
-=======
-import { authApi, usersApi } from '../../services/contaxy-api';
->>>>>>> 891b0720
 import AppBar from '../../components/AppBar/AppBar';
 import AppDrawer from '../../components/AppDrawer/AppDrawer';
 import ContentContainer from '../../app/routing/ContentContainer';
@@ -17,7 +13,6 @@
 function App() {
   // const { t } = useTranslation();
   const [isDrawerOpen, setDrawerOpen] = useState(false);
-<<<<<<< HEAD
   const [additionalAppDrawerItems, setAdditionalAppDrawerItems] = useState([]);
   const {
     activeProject,
@@ -26,16 +21,9 @@
     user,
     projectExtensions,
     setProjectExtensions,
-    isAuthenticated,
-=======
-  const {
-    loadProjects,
-    setUser,
-    user,
     setIsAuthenticated,
     isAuthenticated,
     setOauthEnabled,
->>>>>>> 891b0720
   } = GlobalStateContainer.useContainer();
   const onDrawerClick = () => setDrawerOpen(!isDrawerOpen);
 
@@ -63,9 +51,10 @@
       .then(() => {
         setOauthEnabled(true);
       })
-<<<<<<< HEAD
-      .catch(() => setUser(null));
-  }, [setUser, isAuthenticated]);
+      .catch(() => {
+        setOauthEnabled(false);
+      });
+  }
 
   useEffect(() => {
     if (!activeProject.id) return;
@@ -73,19 +62,13 @@
       .listExtensions(activeProject.id)
       .then((res) => setProjectExtensions(res))
       .catch(() => {});
-  }, [activeProject, setProjectExtensions, user]);
+    }, [activeProject, setProjectExtensions, user]);
 
   useEffect(() => {
     setAdditionalAppDrawerItems(
       projectExtensions.map((extension) => mapExtensionToAppPage(extension))
     );
   }, [projectExtensions]);
-=======
-      .catch(() => {
-        setOauthEnabled(false);
-      });
-  }
->>>>>>> 891b0720
 
   const appDrawerElement = (
     <AppDrawer
@@ -101,14 +84,7 @@
       <AppBar isAuthenticated={isAuthenticated} onDrawerOpen={onDrawerClick} />
       {user ? appDrawerElement : false}
       <main className="main">
-<<<<<<< HEAD
-        <ContentContainer
-          isAuthenticated={Boolean(user)}
-          additionalPages={additionalAppDrawerItems}
-        />
-=======
-        <ContentContainer isAuthenticated={isAuthenticated} />
->>>>>>> 891b0720
+        <ContentContainer isAuthenticated={isAuthenticated}  additionalPages={additionalAppDrawerItems} />
       </main>
       <div id="snackbar-container" />
     </div>
